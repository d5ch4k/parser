--- conflicted
+++ resolved
@@ -1,19 +1,14 @@
 /**
  *   Copyright (C) 2010, 2011, 2012 Object Modeling Designs
  *   consultomd.com
+ *
+ *   Distributed under the Boost Software License, Version 1.0. (See accompanying
+ *   file LICENSE_1_0.txt or copy at http://www.boost.org/LICENSE_1_0.txt)
  */
 
 //~ #define BOOST_SPIRIT_DEBUG
 
-<<<<<<< HEAD
-//#define USE_MULTIPASS
-
-#include "../yaml/parser/yaml_def.hpp"
-#include "../yaml/parser/flow_def.hpp"
-#include "../yaml/parser/scalar_def.hpp"
-=======
 #include "../yaml/parser/yaml.hpp"
->>>>>>> 9e3ccc23
 
 #include <iostream>
 #include <fstream>
@@ -99,16 +94,12 @@
     if (parse(in, result, filename))
     {
         std::cout << "success: \n";
-<<<<<<< HEAD
-        omd::yaml::ast::print_yaml(std::cout, result);
-=======
 
         // link the aliases
-        omd::ast::link_yaml(result);
+        omd::yaml::ast::link_yaml(result);
 
         // print the result (2-spaces indent with all aliases expanded)
-        omd::ast::print_yaml<2, true>(std::cout, result);
->>>>>>> 9e3ccc23
+        omd::yaml::ast::print_yaml<2, true>(std::cout, result);
         std::cout << std::endl;
     }
     else
