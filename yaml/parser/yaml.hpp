--- conflicted
+++ resolved
@@ -1,6 +1,9 @@
 /**
  *   Copyright (C) 2010, 2011, 2012 Object Modeling Designs
  *   consultomd.com
+ *
+ *   Distributed under the Boost Software License, Version 1.0. (See accompanying
+ *   file LICENSE_1_0.txt or copy at http://www.boost.org/LICENSE_1_0.txt)
  */
 
 #if !defined(OMD_PARSER_YAML_HPP)
@@ -31,31 +34,7 @@
         qi::rule<Iterator, ast::value_t()> implicit_document;
         qi::rule<Iterator, ast::array_t()> explicit_document;
 
-<<<<<<< HEAD
-        qi::rule<Iterator, ast::value_t()> block_node;
-        qi::rule<Iterator, ast::value_t()> indented_block;
-        qi::rule<Iterator, ast::value_t()> compact_block;
-        flow_t flow_g;
-
-        qi::rule<Iterator> indent;
-        qi::rule<Iterator> skip_indent;
-        qi::rule<Iterator> skip_indent_child;
-        qi::rule<Iterator, ast::value_t(), qi::locals<int> > blocks;
-        qi::rule<Iterator, ast::value_t(), qi::locals<int> > flow_compound;
-        qi::rule<Iterator, ast::array_t()> block_seq;
-        qi::rule<Iterator, ast::value_t()> block_seq_entry;
-        qi::rule<Iterator, ast::object_t()> implicit_block_map;
-        qi::rule<Iterator, ast::object_t()> explicit_block_map;
-        qi::rule<Iterator, map_element_t()> block_map_entry;
-        qi::rule<Iterator, map_element_t()> explicit_block_map_entry;
-        qi::rule<Iterator, map_element_t()> implicit_block_map_entry;
-
-        int current_indent; // our current indent level (spaces)
-
         typedef omd::yaml::parser::error_handler<Iterator> error_handler_t;
-=======
-        typedef omd::parser::error_handler<Iterator> error_handler_t;
->>>>>>> 9e3ccc23
         boost::phoenix::function<error_handler_t> const error_handler;
     };
 }}}
