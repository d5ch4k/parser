--- conflicted
+++ resolved
@@ -1,6 +1,9 @@
 /**
  *   Copyright (C) 2010, 2011, 2012 Object Modeling Designs
  *   consultomd.com
+ *
+ *   Distributed under the Boost Software License, Version 1.0. (See accompanying
+ *   file LICENSE_1_0.txt or copy at http://www.boost.org/LICENSE_1_0.txt)
  */
 
 #if !defined(OMD_PARSER_YAML_DEF_HPP)
@@ -14,19 +17,7 @@
 #include <boost/spirit/include/phoenix_statement.hpp>
 #include <boost/spirit/include/phoenix_operator.hpp>
 
-<<<<<<< HEAD
-// For debugging:
-#if defined(BOOST_SPIRIT_DEBUG)
-#define PRINT_INDENT \
-[ std::cerr << phx::val("\n============================") << get_indent << std::endl ]
-#else
-#define PRINT_INDENT
-#endif
-
 namespace omd { namespace yaml { namespace parser
-=======
-namespace omd { namespace parser
->>>>>>> 9e3ccc23
 {
     template <typename Iterator>
     yaml<Iterator>::yaml(std::string const& source_file)
